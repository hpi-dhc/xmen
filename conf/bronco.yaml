name : bronco

dict:
  icd10gm:
    custom:
      # Get from: https://www.bfarm.de/DE/Kodiersysteme/Services/Downloads/_node.html
      icd10gm_path: local_files/icd10gm2017
      lang:
        - de
  ops:
    custom:
      # Get from: https://www.bfarm.de/DE/Kodiersysteme/Services/Downloads/_node.html
      ops_path: local_files/ops2017
      lang:
        - de
  atc:
    custom:
      # Get from: https://www.wido.de/publikationen-produkte/arzneimittel-klassifikation/
      atc_path: local_files/atc2017
<<<<<<< HEAD
=======
      drug_bank_xml: local_files/drugbank/5.1.8/full-database.xml
      lang:
        - de
  atc_simple:
    custom:
      # Get from: https://www.wido.de/publikationen-produkte/arzneimittel-klassifikation/
      atc_path: local_files/atc2017
>>>>>>> 8052f3c0
      lang:
        - de<|MERGE_RESOLUTION|>--- conflicted
+++ resolved
@@ -17,8 +17,6 @@
     custom:
       # Get from: https://www.wido.de/publikationen-produkte/arzneimittel-klassifikation/
       atc_path: local_files/atc2017
-<<<<<<< HEAD
-=======
       drug_bank_xml: local_files/drugbank/5.1.8/full-database.xml
       lang:
         - de
@@ -26,6 +24,5 @@
     custom:
       # Get from: https://www.wido.de/publikationen-produkte/arzneimittel-klassifikation/
       atc_path: local_files/atc2017
->>>>>>> 8052f3c0
       lang:
         - de